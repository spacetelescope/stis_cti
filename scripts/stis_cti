--- conflicted
+++ resolved
@@ -74,8 +74,5 @@
     ref_dir     = os.path.normpath(args.ref_dir)     + os.path.sep
     
     stis_cti.stis_cti(science_dir, dark_dir, ref_dir, args.num_processes, args.pctetab, 
-<<<<<<< HEAD
-                      args.all_weeks_flag, args.allow, args.clean, args.crds_update, verbose)
-=======
-                      args.all_weeks_flag, args.allow, args.clean, args.clean_all, verbose)
->>>>>>> 7fc60907
+                      args.all_weeks_flag, args.allow, args.clean, args.clean_all, 
+                      args.crds_update, verbose)