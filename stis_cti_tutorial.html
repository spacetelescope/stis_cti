--- conflicted
+++ resolved
@@ -1688,12 +1688,8 @@
 </div>
 <div class="inner_cell">
 <div class="text_cell_render border-box-sizing rendered_html">
-<p>By Sean Lockwood &amp; John Biretta for the COS/STIS Team at STScI<br>2015 June 04</p>
-<<<<<<< HEAD
-<p>Thank you for trying out this <strong>beta</strong> release.  Please note that STScI is not responsible for any damages resulting from the use of this software.<br>Please send any feedback to <a href="&#x6d;&#97;&#x69;&#x6c;&#116;&#x6f;&#58;&#98;&#105;&#114;&#x65;&#116;&#x74;&#x61;&#x40;&#x73;&#116;&#x73;&#99;&#105;&#x2e;&#x65;&#x64;&#x75;">&#98;&#105;&#114;&#x65;&#116;&#x74;&#x61;&#x40;&#x73;&#116;&#x73;&#99;&#105;&#x2e;&#x65;&#x64;&#x75;</a>.</p>
-=======
-<p>Thank you for trying out this <strong>beta</strong> release.  Please note that STScI is not responsible for any damages resulting from the use of this software.<br>Please send any feedback to <a href="&#109;&#x61;&#105;&#x6c;&#x74;&#111;&#58;&#98;&#x69;&#114;&#101;&#116;&#116;&#97;&#64;&#115;&#116;&#x73;&#99;&#105;&#46;&#101;&#100;&#x75;">&#98;&#x69;&#114;&#101;&#116;&#116;&#97;&#64;&#115;&#116;&#x73;&#99;&#105;&#46;&#101;&#100;&#x75;</a>.</p>
->>>>>>> 7fc60907
+<p>By Sean Lockwood &amp; John Biretta for the COS/STIS Team at STScI<br>2015 June 05</p>
+<p>Thank you for trying out this <strong>beta</strong> release.  Please note that STScI is not responsible for any damages resulting from the use of this software.<br>Please send any feedback to <a href="&#109;&#x61;&#105;&#108;&#116;&#111;&#x3a;&#x62;&#105;&#x72;&#x65;&#116;&#116;&#x61;&#64;&#x73;&#116;&#x73;&#99;&#x69;&#46;&#x65;&#x64;&#x75;">&#x62;&#105;&#x72;&#x65;&#116;&#116;&#x61;&#64;&#x73;&#116;&#x73;&#99;&#x69;&#46;&#x65;&#x64;&#x75;</a>.</p>
 </div>
 </div>
 </div>
@@ -1825,41 +1821,27 @@
 <div class="output_area"><div class="prompt"></div>
 <div class="output_subarea output_stream output_stdout output_text">
 <pre>
-<<<<<<< HEAD
-usage: stis_cti [-h] [-d DARK_DIR] [-r REF_DIR] [-n NUM_PROCESSES] [-p PCTETAB] [--crds_update] [--clean] [-v] [-vv]
-                [SCIENCE_DIR]
-=======
-usage: stis_cti [-h] [-d DARK_DIR] [-r REF_DIR] [-n NUM_PROCESSES] [-p PCTETAB] [--clean] [--clean_all] [-v] [-vv] [SCIENCE_DIR]
->>>>>>> 7fc60907
-
-Run STIS/CCD pixel-based CTI-correction on data specified in SCIENCE_DIR. Uncorrected component darks are read from
-DARK_DIR, and corrected component darks are written there too. Corrected super-darks are read from and stored to REF_DIR.
-
-positional arguments:
-  SCIENCE_DIR       directory containing RAW science data (default=&quot;./&quot;)
-
-optional arguments:
-  -h, --help        show this help message and exit
-  -d DARK_DIR       directory of dark FLT data (default=&quot;[SCIENCE_DIR]/../darks/&quot;)
-  -r REF_DIR        directory of CTI-corrected reference files (default=&quot;[SCIENCE_DIR]/../ref/&quot;)
-<<<<<<< HEAD
-  -n NUM_PROCESSES  maximum number of parallel processes to run (default=1); number of available CPU cores on your system
-                    = 2
-  -p PCTETAB        name of PCTETAB to use in pixel-based correction (default=&quot;[REF_DIR]/[MOST_RECENT]_pcte.fits&quot; or
-                    package&apos;s default PCTETAB)
-  --crds_update     update and download ref files
-  --clean           remove intermediate and final products from previous runs of this script (&apos;*.txt&apos; files are skipped
-                    and clobbered)
-=======
-  -n NUM_PROCESSES  maximum number of parallel processes to run (default=1); number of available CPU cores on your system = 2
-  -p PCTETAB        name of PCTETAB to use in pixel-based correction (default=&quot;[REF_DIR]/[MOST_RECENT]_pcte.fits&quot; or package&apos;s default PCTETAB)
-  --clean           remove intermediate and final products from previous runs of this script (&apos;*.txt&apos; files are skipped and clobbered)
-  --clean_all       &apos;--clean&apos; + remove previous super-darks and CTI-corrected component darks
->>>>>>> 7fc60907
-  -v, --verbose     print more information
-  -vv               very verbose
-
-Author: Sean Lockwood; Version: 0.3_alpha
+usage: stis_cti [-h] [-d DARK_DIR] [-r REF_DIR] [-n NUM_PROCESSES] [-p PCTETAB] [--crds_update] [--clean] [--clean_all] [-v] [-vv] [SCIENCE_DIR]
+
+Run STIS/CCD pixel-based CTI-correction on data specified in SCIENCE_DIR. Uncorrected component darks are read from DARK_DIR, and corrected component darks are written
+there too. Corrected super-darks are read from and stored to REF_DIR.
+
+positional arguments:
+  SCIENCE_DIR       directory containing RAW science data (default=&quot;./&quot;)
+
+optional arguments:
+  -h, --help        show this help message and exit
+  -d DARK_DIR       directory of dark FLT data (default=&quot;[SCIENCE_DIR]/../darks/&quot;)
+  -r REF_DIR        directory of CTI-corrected reference files (default=&quot;[SCIENCE_DIR]/../ref/&quot;)
+  -n NUM_PROCESSES  maximum number of parallel processes to run (default=1); number of available CPU cores on your system = 2
+  -p PCTETAB        name of PCTETAB to use in pixel-based correction (default=&quot;[REF_DIR]/[MOST_RECENT]_pcte.fits&quot; or package&apos;s default PCTETAB)
+  --crds_update     update and download ref files
+  --clean           remove intermediate and final products from previous runs of this script (&apos;*.txt&apos; files are skipped and clobbered)
+  --clean_all       &apos;--clean&apos; + remove previous super-darks and CTI-corrected component darks
+  -v, --verbose     print more information
+  -vv               very verbose
+
+Author: Sean Lockwood; Version: 0.3_alpha
 
 </pre>
 </div>
@@ -1915,14 +1897,14 @@
 <div class="output_area"><div class="prompt"></div>
 <div class="output_subarea output_stream output_stdout output_text">
 <pre>
-Querying MAST archive for dark and anneal program IDs...
-Querying MAST archive for darks...
-Parsing archive results...
-
-Download darks via this link:
-
-http://archive.stsci.edu/hst/search.php?sci_instrume=STIS&amp;sci_instrument_config=STIS%2FCCD&amp;sci_targname=DARK&amp;sci_aec=C&amp;resolve=don%27tresolve&amp;sci_data_set_name=OC4W6XH3Q%2COC4W6YHBQ%2COC4W6ZP2Q%2COC4W70PCQ%2COC4W71TEQ%2COC4W72TOQ%2COC4W73X8Q%2COC4W74XJQ%2COC4W75D0Q%2COC4W76DCQ%2COC4W77HHQ%2COC4W78I0Q%2COC4W79A5Q%2COC4W7AADQ%2COC4W7BFGQ%2COC4W7CF9Q%2COC4W7DJNQ%2COC4W7EJRQ%2COC4W7FOAQ%2COC4W7GO4Q%2COC4W7HSNQ%2COC4W7ISUQ%2COC4W7JXEQ%2COC4W7KXAQ%2COC4W7LGRQ%2COC4W7MGWQ%2COC4W7NA1Q%2COC4W7OA8Q%2COC4W7PM6Q%2COC4W7QMDQ%2COC4W7RTJQ%2COC4W7STNQ%2COC4W7TX4Q%2COC4W7UXDQ%2COC4W7VIKQ%2COC4W7WIRQ%2COC4W7XNJQ%2COC4W7YNRQ%2COC4W7ZSZQ%2COC4W80TMQ%2COC4W81A4Q%2COC4W82AGQ%2COC4W83NMQ%2COC4W84O1Q%2COC4W85SRQ%2COC4W86SZQ%2COC4W87XWQ%2COC4W88YHQ%2COC4W89D6Q%2COC4W8ADJQ%2COC4W8BHWQ%2COC4W8CI2Q%2COC4W8DNUQ%2COC4W8EOAQ%2COC4W8FBPQ%2COC4W8GBTQ&amp;max_records=50000&amp;max_rpp=5000&amp;ordercolumn1=sci_start_time&amp;action=Search
-
+Querying MAST archive for dark and anneal program IDs...
+Querying MAST archive for darks...
+Parsing archive results...
+
+Download darks via this link:
+
+http://archive.stsci.edu/hst/search.php?sci_instrume=STIS&amp;sci_instrument_config=STIS%2FCCD&amp;sci_targname=DARK&amp;sci_aec=C&amp;resolve=don%27tresolve&amp;sci_data_set_name=OC4W6XH3Q%2COC4W6YHBQ%2COC4W6ZP2Q%2COC4W70PCQ%2COC4W71TEQ%2COC4W72TOQ%2COC4W73X8Q%2COC4W74XJQ%2COC4W75D0Q%2COC4W76DCQ%2COC4W77HHQ%2COC4W78I0Q%2COC4W79A5Q%2COC4W7AADQ%2COC4W7BFGQ%2COC4W7CF9Q%2COC4W7DJNQ%2COC4W7EJRQ%2COC4W7FOAQ%2COC4W7GO4Q%2COC4W7HSNQ%2COC4W7ISUQ%2COC4W7JXEQ%2COC4W7KXAQ%2COC4W7LGRQ%2COC4W7MGWQ%2COC4W7NA1Q%2COC4W7OA8Q%2COC4W7PM6Q%2COC4W7QMDQ%2COC4W7RTJQ%2COC4W7STNQ%2COC4W7TX4Q%2COC4W7UXDQ%2COC4W7VIKQ%2COC4W7WIRQ%2COC4W7XNJQ%2COC4W7YNRQ%2COC4W7ZSZQ%2COC4W80TMQ%2COC4W81A4Q%2COC4W82AGQ%2COC4W83NMQ%2COC4W84O1Q%2COC4W85SRQ%2COC4W86SZQ%2COC4W87XWQ%2COC4W88YHQ%2COC4W89D6Q%2COC4W8ADJQ%2COC4W8BHWQ%2COC4W8CI2Q%2COC4W8DNUQ%2COC4W8EOAQ%2COC4W8FBPQ%2COC4W8GBTQ&amp;max_records=50000&amp;max_rpp=5000&amp;ordercolumn1=sci_start_time&amp;action=Search
+
 
 </pre>
 </div>
@@ -2045,21 +2027,6 @@
 </div>
 </div>
 </div>
-<div class="cell border-box-sizing code_cell rendered">
-<div class="input">
-<div class="prompt input_prompt">
-In&nbsp;[]:
-</div>
-<div class="inner_cell">
-    <div class="input_area">
-<div class="highlight"><pre> 
-</pre></div>
-
-</div>
-</div>
-</div>
-
-</div>
     </div>
   </div>
 </body>
