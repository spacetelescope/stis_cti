import os
import sys
import glob
import multiprocessing
import datetime
from astropy.io import fits
from collections import defaultdict
import refstis
from stistools import basic2d, calstis
import archive_dark_query
import StisPixCteCorr
from crds.bestrefs import BestrefsScript  # Do some kind of import try/except here ***

__author__  = 'Sean Lockwood'
__version__ = '0.3_alpha'

# stis_cti()
# setup_crds()
# determine_input_science()
# viable_ccd_file()
# bias_correct_science_files()
# run_calstis_on_science()
# resolve_iraf_file()
# superdark_hash()
# check_pctetab_version()
# func()
# func_star()
# perform_cti_correction()
# copy_dark_keywords()
# generate_basedark()
# generate_weekdark()
# populate_darkfiles()
# check_for_old_output_files()
# map_outputs()
# class Logger

cdbs_server_url = 'https://hst-crds.stsci.edu'

class FileError(Exception):
    pass

class VersionError(Exception):
    pass

def stis_cti(science_dir, dark_dir, ref_dir, num_processes, pctetab=None, 
<<<<<<< HEAD
             all_weeks_flag=False, allow=False, clean=False, crds_update=False, 
=======
             all_weeks_flag=False, allow=False, clean=False, clean_all=False, 
>>>>>>> 7fc60907
             verbose=False):
    '''
    Run STIS/CCD pixel-based CTI-correction on data specified in SCIENCE_DIR.
    
    Uncorrected component darks are read from DARK_DIR, and corrected component
    darks are written there too. Corrected super-darks are read from and stored to
    REF_DIR.
    
    From the command line:
        usage: stis_cti.py [-h] [-d DARK_DIR] [-r REF_DIR] [-n NUM_PROCESSES]
                           [-p PCTETAB] [--clean] [-v | -vv]
                           [SCIENCE_DIR]
        
        Run STIS/CCD pixel-based CTI-correction on data specified in SCIENCE_DIR.
        Uncorrected component darks are read from DARK_DIR, and corrected component
        darks are written there too. Corrected super-darks are read from and stored to
        REF_DIR.
        
        positional arguments:
          SCIENCE_DIR       directory containing RAW science data (default="./")
        
        optional arguments:
          -h, --help        show this help message and exit
          -d DARK_DIR       directory of dark FLT data
                            (default="[SCIENCE_DIR]/../darks/")
          -r REF_DIR        directory of CTI-corrected reference files
                            (default="[SCIENCE_DIR]/../ref/")
          -n NUM_PROCESSES  maximum number of parallel processes to run (default=X);
                            number of available CPU cores on your system = Y
          -p PCTETAB        name of PCTETAB to use in pixel-based correction
                            (default="[REF_DIR]/[MOST_RECENT]_pcte.fits")
          --crds_update     update and download ref files
          --clean           remove intermediate and final products from previous runs
                            of this script ('*.txt' files are skipped and clobbered)
          --clean_all       '--clean' + remove previous super-darks and CTI-corrected
                            component darks
          -v, --verbose     print more information
          -vv               very verbose
    
    Note that 'all_week_flag' and 'allow' options have not been fully tested!
    '''
    # Open a log file and copy {STDOUT, STDERR} to it:
    log = Logger(os.path.join(science_dir, 'cti_{}.log'.format(datetime.datetime.now().isoformat('_'))))
    
    try:
        from platform import node, platform
        sys_info = '{}; {}'.format(node(), platform())
    except ImportError:
        sys_info = 'Indeterminate'
    
    start_time = datetime.datetime.now()
    
    # Print system information:
    print 'Running CTI-correction script:  {} v{}'.format(os.path.basename(__file__), __version__)
    print 'System:                         {}'.format(sys_info)
    print 'Number of parallel processes:   {}'.format(num_processes)
    if clean:
        print '--clean'
<<<<<<< HEAD
    if crds_update:
        print '--crds_update'
=======
    if clean_all:
        print '--clean_all'
>>>>>>> 7fc60907
    if verbose:
        print 'verbose mode:                   {}'.format(verbose)

    print 'Start time:                     {}\n'.format(start_time.isoformat(' '))
    
    # Check that directories exist:
    if not os.path.isdir(science_dir):
        raise FileError('science_dir does not exist:  ' + science_dir)
    if not os.path.isdir(dark_dir):
        raise FileError('dark_dir does not exist:  '    + dark_dir)
    if not os.path.isdir(ref_dir):
        raise FileError('ref_dir does not exist:  '     + ref_dir)
    
    if clean_all:
        clean = True
    
    # Check PCTETAB:
    if pctetab is None:
        pctetabs = glob.glob(os.path.join(ref_dir, '*_pcte.fits*'))
        pctetabs.sort()
        if len(pctetabs) > 0:
            pctetab = pctetabs[-1]
        else:
            # Couldn't find PCTETAB in ref/ directory, so use the PCTETAB included with the stis_cti package:
            default_pcte_str = os.path.join(sys.prefix, __package__) + os.path.sep
            package_pctes = glob.glob(default_pcte_str + '*_pcte.fits')
            package_pctes.sort()
            if len(package_pctes) == 0:
                raise FileError('Couldn\'t find a PCTETAB in {} or (package default) {}'.format(
                    ref_dir, default_pcte_str))
            pctetab = package_pctes[-1]
            print 'WARNING:  Using package-default PCTETAB: {}\n'.format(pctetab)
    if not os.path.exists(pctetab):
        raise FileError('PCTETAB does not exist:  ' + pctetab)
    
    if verbose:
        print 'cwd         = {}'.format(os.getcwd() + os.path.sep)
        print 'science_dir = {}'.format(science_dir)
        print 'dark_dir    = {}'.format(dark_dir)
        print 'ref_dir     = {}'.format(ref_dir)
        print 'PCTETAB     = {}\n'.format(pctetab)
    log.flush()
    
    # Put dark_dir and PCTETAB's dir in environmental variables:
    if '$' not in ref_dir:
        os.environ['ctirefs'] = os.path.abspath(ref_dir) + os.path.sep
        ref_dir = '$ctirefs' + os.path.sep
    if '$' not in pctetab:
        os.environ['pctetab'] = os.path.abspath(os.path.dirname(pctetab)) + os.path.sep
        # dir$file format needed for StisPixCteCorr()...
        pctetab = 'pctetab$' + os.path.basename(pctetab)  # This won't work with os.path.expandvars()!
    
    # Check PCTETAB's version against min/max allowed by this code:
    if not allow:
        check_pctetab_version(pctetab, verbose)
    
    # Setup environmental variables for CRDS code to update headers:
    if crds_update:
        setup_crds(ref_dir, verbose)
    
    raw_files = determine_input_science(science_dir, allow, verbose)
    log.flush()
    
    # Rename output files according to this:
    output_mapping = {
        'cte_flt.fits' : 'flc.fits' ,
        'cte_crj.fits' : 'crc.fits' ,
        'cte_sx2.fits' : 's2c.fits' ,
        'cte_x2d.fits' : 'x2c.fits' ,
        'cte_sx1.fits' : 's1c.fits' ,
        'cte_x1d.fits' : 'x1c.fits' ,
        'blt_tra.txt'  : 'trb.txt'  ,
        'cte_tra.txt'  : 'trc.txt'  ,
        'blt.fits'     : '<pass>'   ,
        'cte.fits'     : '<pass>'   }
    
    # Check for results from previous runs:
    rootnames = [os.path.basename(f).split('_',1)[0] for f in raw_files]
    check_for_old_output_files(rootnames, science_dir, output_mapping, clean, verbose)
    # (Note that the 'clean' option doesn't remove '*.txt' files.)
    
    # Check science files for uncorrected super-darks:
<<<<<<< HEAD
    populate_darkfiles(raw_files, dark_dir, ref_dir, pctetab, num_processes, all_weeks_flag, crds_update, verbose)
=======
    populate_darkfiles(raw_files, dark_dir, ref_dir, pctetab, num_processes, all_weeks_flag, 
        clean_all, verbose)
>>>>>>> 7fc60907
    log.flush()
    
    # Bias-correct the science files:
    bias_corrected = bias_correct_science_files(raw_files, crds_update, verbose)
    log.flush()
    
    # Perform the CTI correction in parallel on the science data:
    cti_corrected = perform_cti_correction(bias_corrected, pctetab, num_processes, False, verbose)
    log.flush()
    
    # Finish running CalSTIS on the CTI-corrected science data:
    flts = run_calstis_on_science(cti_corrected, verbose)
    log.flush()
    
    # Delete intermediate products and rename final products:
    map_outputs(rootnames, science_dir, output_mapping, verbose)
    log.flush()
    
    end_time = datetime.datetime.now()
    print '\nCompletion time:                {}'.format(end_time.isoformat(' '))
    print 'Run time:                       {}'.format(end_time - start_time)
    print 'stis_cti.py complete!\n'
    log.close()


def setup_crds(ref_dir, verbose=False):
    '''
    Setup $oref directory to house CRDS reference files:
        (1) Pre-defined $oref shell variable, if directory is read/writable.
        (2) ref_dir
    
    $oref value must end in the path separator (e.g. '/'), so this is appended if necessary.
    '''
    
    if os.environ.get('CRDS_SERVER_URL') is None:
        os.environ['CRDS_SERVER_URL'] = cdbs_server_url
    
    if verbose:
        print 'Setting up CRDS environmental variables...'
        print '$CRDS_SERVER_URL = {}'.format(os.environ['CRDS_SERVER_URL'])
    
    ref_dir = resolve_iraf_file(ref_dir)
    if os.environ.get('CRDS_PATH') is None or not os.access(os.environ.get('CRDS_PATH'), os.R_OK | ok.W_OK):
        try:
            os.environ['CRDS_PATH'] = os.path.abspath(ref_dir)
        except OSError as err:
            print '\nPlease specify an \'CRDS_PATH\' directory with proper permissions.\n'
            raise err
    
    if os.environ.get('oref') is None or not os.access(os.environ.get('oref'), os.R_OK | os.W_OK):
        try:
            os.environ['oref'] = os.path.abspath(os.path.join(ref_dir, 'references', 'hst', 'oref')) \
                                 + os.path.sep
        except OSError as err:
            print '\nPlease specify an \'oref\' directory with proper permissions.\n'
            raise err
    
    # Check that $oref ends in the path separator:
    if os.environ['oref'][-1] != os.path.sep:
        os.environ['oref'] += os.path.sep
    
    if verbose:
        print '$oref = {}\n'.format(os.environ['oref'])
    
    return True


def determine_input_science(science_dir, allow=False, verbose=False):
    # Find science rootnames:
    raw_files = glob.glob(os.path.join(science_dir, '*_raw.fits*'))
    if verbose:
        print 'Input _raw.fits files:'
        print '   ' + '\n   '.join(raw_files) + '\n'
    
    if allow:
        # Allow any HST/STIS non-acqs:
        if verbose:
            print 'Leniently filtering input _raw.fits files...'
        filtered_raw_files = [file for file in raw_files if \
            viable_ccd_file( file, \
                earliest_date_allowed = datetime.datetime(1990,1,1,0,0,0), \
                amplifiers_allowed = ['A','B','C','D'], \
                gains_allowed = [1,2,4,8], \
                offsts_allowed = range(9))]
    else:
        # Normal filtering on files:
        filtered_raw_files = [file for file in raw_files if viable_ccd_file(file)]
    
    not_correcting = list(set(raw_files) - set(filtered_raw_files))
    if len(not_correcting) > 0:
        not_correcting.sort()
        print 'WARNING:  Not running the correction on these files:'
        print '   ' + '\n   '.join(not_correcting) + '\n'
    
    # Make sure some files exist:
    if len(filtered_raw_files) == 0:
        raise FileError('No viable STIS CCD files were present in the directory!\n' + \
                        '   ' + science_dir + '\n'                                  + \
                        'Please make sure science data are:\n'                      + \
                        '   -- post-May 01 2009\n'                                  + \
                        '   -- CCDAMP = D\n'                                        + \
                        '   -- CCDGAIN = {1, 4}\n'                                  + \
                        '   -- Not OBSMODE = ACQ*\n'                                + \
                        '   -- Full-frame and not binned')
    
    if verbose:
        print 'Input _raw.fits files being corrected:'
        print '   ' + '\n   '.join(filtered_raw_files) + '\n'
    
    # Check to see if IMPHTTAB is defined for files that will run PHOTCORR:
    missing_imphttab = []
    for file in filtered_raw_files:
        with fits.open(file) as f:
            if (f[0].header.get('PHOTCORR', default='').strip() == 'PERFORM' and \
                f[0].header.get('IMPHTTAB', default=None) is None):
                missing_imphttab.append(file)
    if len(missing_imphttab) > 0:
        raise IOError('These files will fail CalSTIS reduction:\n' + \
                      '   ' + '\n   '.join(missing_imphttab) + \
                      '\nPlease set the IMPHTTAB keyword in files that will perform PHOTCORR.')
    if verbose:
        print 'All files running PHOTCORR have the IMPHTTAB set.\n'
    
    return filtered_raw_files


def viable_ccd_file(file, 
                    earliest_date_allowed=None, 
                    amplifiers_allowed=None, 
                    gains_allowed=None, 
                    offsts_allowed=None):
    
    # Set defaults:
    if earliest_date_allowed is None:
        earliest_date_allowed = datetime.datetime(2009, 5, 1, 0, 0, 0)
    if type(earliest_date_allowed) is not datetime.datetime:
        raise TypeError('earliest_date_allowed must be a datetime.datetime, not a {}.'.format(type(earliest_date_allowed)))
    
    if amplifiers_allowed is None:
        amplifiers_allowed = ['D']
    
    if gains_allowed is None:
        gains_allowed = [1, 4]
    
    if offsts_allowed is None:
        offsts_allowed = [3]
    
    # Read ext=0 header of observation:
    with fits.open(file) as f:
        hdr0 = f[0].header
    
    # Parse date/time of observation:
    date = hdr0['TDATEOBS'].strip()
    time = hdr0['TTIMEOBS'].strip()
    dt = datetime.datetime.strptime(date + ' ' + time, '%Y-%m-%d %H:%M:%S')
    
    return \
        hdr0['TELESCOP'].strip() == 'HST'              and \
        hdr0['INSTRUME'].strip() == 'STIS'             and \
        hdr0['DETECTOR'].strip() == 'CCD'              and \
        dt >= earliest_date_allowed                    and \
        'ACQ' not in hdr0['OBSMODE'].strip()           and \
        hdr0['CCDAMP'].strip() in amplifiers_allowed   and \
        hdr0['CCDGAIN'] in gains_allowed               and \
        hdr0['CCDOFFST'] in offsts_allowed             and \
        not hdr0['SUBARRAY']                           and \
        hdr0['BINAXIS1'] == 1 and hdr0['BINAXIS2'] == 1


def bias_correct_science_files(raw_files, crds_update=False, verbose=False):
    if verbose:
        print 'Bias-correcting science files...\n'
    
    outnames = [f.replace('_raw.fits', '_blt.fits', 1) for f in raw_files]
    trailers = [os.path.abspath(os.path.expandvars(f.replace('_raw.fits', '_blt_tra.txt', 1))) for f in raw_files]
    
    # Check for previous _blt.fits files first:
    for outname in outnames:
        if os.path.exists(outname):
            raise IOError('File {} already exists!'.format(outname))
    
    if crds_update:
        errors = BestrefsScript('BestrefsScript --update-bestrefs -s 1 -f ' + ' '.join(raw_files))()
        if int(errors) > 0:
            raise Exception('CRDS BestrefsScript:  Call returned errors!')
    
    for raw_file, outname, trailer in zip(raw_files, outnames, trailers):
        if verbose:
            print 'Running basic2d on {} --> {}.'.format(raw_file, outname)
        if os.path.exists(trailer):
            os.remove(trailer)
        cwd = os.getcwd()
        try:
            # Need to change to science directory to find associated epc files.
            os.chdir(os.path.dirname(raw_file))
            status = basic2d.basic2d(os.path.basename(raw_file), output=os.path.basename(outname), 
                dqicorr='perform', atodcorr='omit', blevcorr='perform', biascorr='perform', 
                doppcorr='omit', lorscorr='omit', glincorr='omit', lflgcorr='omit', 
                darkcorr='omit', flatcorr='omit', shadcorr='omit', photcorr='omit', 
                statflag=True, verbose=(verbose >= 2), timestamps=False, trailer=trailer)
        finally:
            os.chdir(cwd)
        
        if verbose or status != 0:
            with open(os.path.expandvars(trailer)) as tra:
                for line in tra.readlines():
                    print '     ' + line.strip()
            print
        
        if status != 0:
            raise RuntimeError('basic2d returned non-zero status on {}:  {}'.format(raw_file, status))
        

        # Remove trailer file?
        
    return outnames


def run_calstis_on_science(files, verbose):
    if verbose:
        print 'Running CalSTIS on science files...\n'
    
    outnames = [f.replace('_cte.fits', '_cte_flt.fits', 1) for f in files]  # Replicating CalSTIS' behavior
    trailers = [os.path.abspath(os.path.expandvars(f.replace('_cte.fits', '_cte_tra.txt', 1))) for f in files]
    #trailers = [os.path.basename(f.replace('_cte.fits', '_cte_tra.txt',  1)) for f in files]  # Also remove path
    
    # Check for previous _blt.fits files first:
    for outname in outnames:
        if os.path.exists(outname):
            raise IOError('File {} already exists!'.format(outname))
    
    for file, outname, trailer in zip(files, outnames, trailers):
        if verbose:
            print 'Running calstis on {} --> {}.'.format(file, outname)
        if os.path.exists(trailer):
            os.remove(trailer)
        # Note that outname is determined by CalSTIS, and not this call:
        cwd = os.getcwd()
        try:
            # Need to change to science directory to find associated wavecals.
            os.chdir(os.path.dirname(file))
            status = calstis.calstis(os.path.basename(file), verbose=(verbose >= 2), 
                timestamps=False, trailer=trailer)
        finally:
            os.chdir(cwd)
        
        if verbose or status != 0:
            with open(os.path.expandvars(trailer)) as tra:
                for line in tra.readlines():
                    print '     ' + line.strip()
            print
        
        if status != 0:
            raise RuntimeError('CalSTIS returned non-zero status on {}:  {}'.format(file, status))
    
    return outnames


def resolve_iraf_file(file):
    # Email sent to phil to get the proper version of this routine...
    
    dir = ''
    rootname = file
    
    if '$' in file and file[0] == '$':
        dir, rootname = file[1:].split('/', 1)  # What about '\' ?
    elif '$' in file:
        dir, rootname = file.split('$', 1)
    
    if dir != '':
        dir_resolved = os.getenv(dir)
        if dir_resolved is None:
            raise IOError('Can\'t resolve environmental variable \'{}\'.'.format(dir))
        else:
            dir = dir_resolved
    
    new_file = os.path.normpath(os.path.join(dir, rootname))
    
    return new_file


def check_pctetab_version(pctetab, verbose=False, version_min='0.1', version_max='1.999'):
    '''
    Make sure the version keyword in the PCTETAB is within the acceptable boundaries
    for this version of the stis_cti.py code.
    
    This comparison works for version = "<int>.<int>" (e.g. "1.10" > "1.1").
    '''
    if type(version_min) != str or type(version_max) != str:
        raise TypeError('Versions must be strings.')
    
    # Handle environmental variables in the PCTETAB:
    pctetab = os.path.normpath(resolve_iraf_file(pctetab))
    
    # Read header keyword VERSION and strip anything after '_':
    with fits.open(pctetab) as p:
        pctetab_version_raw = p[0].header.get('PCTE_VER', default='').strip()
        pctetab_version = pctetab_version_raw.split('_')[0]
    
    if pctetab_version == '':
        raise VersionError('PCTE_VER keyword not found in PCTETAB {}.'.format(pctetab))
    
    pctetab_version_major = int(pctetab_version.split('.')[0])
    pctetab_version_minor = int(pctetab_version.split('.')[1])
    
    if (pctetab_version_major   < int(version_min.split('.')[0])  or
        (pctetab_version_major == int(version_min.split('.')[0]) and
         pctetab_version_minor  < int(version_min.split('.')[1]))):
        raise VersionError(('Version mismatch between PCTETAB {} and stis_cti.py code.\n' + 
            'Please download a more recent version of this reference file!\n').format(pctetab))
       
    if (pctetab_version_major   > int(version_max.split('.')[0])  or
        (pctetab_version_major == int(version_max.split('.')[0]) and
         pctetab_version_minor  > int(version_max.split('.')[1]))):
        raise VersionError(('Version mismatch between PCTETAB {} and stis_cti.py code.\n' +
            'Please upgrade this code!\n').format(pctetab))\
    
    if verbose:
        print 'Version of PCTETAB:  {}\n'.format(pctetab_version_raw)
    
    return True


def superdark_hash(sim_nit=None, shft_nit=None, rn_clip=None, nsemodel=None, subthrsh=None, pcte_ver=None,
                            pctetab=None,
                            superdark=None, files=None):
    from numpy import where
    
    if pctetab is not None:
        with fits.open(resolve_iraf_file(pctetab)) as f:
            sim_nit  = f[0].header['SIM_NIT' ]
            shft_nit = f[0].header['SHFT_NIT']
            rn_clip  = f[0].header['RN_CLIP' ]
            nsemodel = f[0].header['NSEMODEL']
            subthrsh = f[0].header['SUBTHRSH']
            pcte_ver = f[0].header['PCTE_VER'].strip()
        if files is None:
            raise IOError('Must specify file list with pctetab.')
    elif superdark is not None:
        with fits.open(os.path.expandvars(superdark)) as f:
            sim_nit  = f[0].header.get('PCTESMIT', default='undefined')
            shft_nit = f[0].header.get('PCTESHFT', default='undefined')
            rn_clip  = f[0].header.get('PCTERNCL', default='undefined')
            nsemodel = f[0].header.get('PCTENSMD', default='undefined')
            subthrsh = f[0].header.get('PCTETRSH', default='undefined')
            pcte_ver = f[0].header.get('PCTE_VER', default='0.0').strip()
            if files is None:
                # Parse superdark header for files used:
                hist = f[0].header['HISTORY']
                beginning = where(['The following input files were used:' in line for line in hist])[0][0] + 1
                end = where([line == '' for line in hist[beginning:]])[0][0] + beginning
                files = hist[beginning:end]
    else:
        if sim_nit  == None or \
           shft_nit == None or \
           rn_clip  == None or \
           nsemodel == None or \
           subthrsh == None or \
           pcte_ver == None:
            raise IOError('Please specify either pctetab or the proper set of parameters!')
        if files is None:
            raise IOError('Must specify files with pctetab.')
    
    # Ignore PCTETAB version text after underscore:
    pcte_ver = pcte_ver.split('_',1)[0]
    
    # Turn list of filenames into a sorted list of exposures:
    exposures = [os.path.basename(file).rsplit('_',1)[0].upper() for file in files]
    exposures.sort()
    exposures = ','.join(exposures)
    
    hash_str = '{};{};{};{};{};{};{}'.format( \
        exposures, \
        sim_nit, shft_nit, rn_clip, nsemodel, subthrsh, pcte_ver)
    
    #return hash_str
    return hash(hash_str)


# These functions are needed here for calling from a multiprocessing pool.
def func(in_f, out_f):
    StisPixCteCorr.CteCorr(in_f, outFits=out_f)

def func_star(a_b):
    """Convert `f([1,2])` to `f(1,2)` call."""
    return func(*a_b)


def perform_cti_correction(files, pctetab, num_cpu=1, clean_all=False, verbose=False):
    # The call to StisPixCteCorr should be done in parallel!
    
    perform_files = []
    outnames = []
    perform_outnames = []
    for file in files:
        outname = file.replace('_flt.fits', '_cte.fits', 1).replace('_blt.fits', '_cte.fits', 1)
        outnames.append(outname)
        
        if clean_all and os.path.exists(outname):
            if verbose:
                print 'Deleting file:  {}'.format(outname)
            os.remove(outname)
        
        if os.path.exists(outname) and (superdark_hash(pctetab=pctetab, files=[]) == superdark_hash(superdark=outname, files=[])):
            if verbose:
                print 'Skipping regeneration of CTI-corrected file:  {}'.format(outname)
        else:
            with fits.open(file, 'update') as f:
                #Update PCTETAB header keyword:
                old_pctetab = f[0].header.get('PCTETAB', default=None)
                f[0].header.set('PCTETAB', pctetab, 'Pixel-based CTI param table', after='DARKFILE')
                
                # Turn off the empirical CTI correction flag if it is set to PERFORM:
                old_ctecorr = f[0].header.get('CTECORR', default='unknown').strip()
                if old_ctecorr == 'COMPLETE':
                    raise ValueError('Empirical CTI correction correction flag, CTECORR, is set in file {}.'.format(file))
                elif old_ctecorr == 'PERFORM':
                    f[0].header['CTECORR'] = 'OMIT'
                
                f.flush()
                if verbose:
                    print 'Updated hdr0 PCTETAB  of {}:  {} --> {}'.format(file, old_pctetab, pctetab)
                    if old_ctecorr != 'unknown':
                        print 'Updated hdr0 CTECORR  of {}:  {} --> {}'.format(
                            file, old_ctecorr, f[0].header['CTECORR'])
                
                # Run the pixel-based correction on these files:
                perform_files.append(file)
                perform_outnames.append(outname)
    
    # Run the CTI-correction:
    p = multiprocessing.Pool(processes = num_cpu)
    # Iterator of input/output files:
    file_args = ((x, y) for x, y in zip(perform_files, perform_outnames))
    p.map_async(func_star, file_args)
    p.close()
    p.join()
    
    ## Single-threaded version:
    #for perform_file, outname in zip(perform_files, outnames):
    #    StisPixCteCorr.CteCorr(perform_file, outFits=outname)
    
    # *** Do the corrected files need to be fed through DQICORR again to fix flags? ***
    
    if len(outnames) == 0:
        outnames = None
    
    return outnames


def copy_dark_keywords(superdark, dark_hdr0, pctetab, history=None, basedark=None):
    # Copy these keywords from the last component dark to the new superdark:
    keywords = ['PCTECORR', 'PCTETAB', 'PCTEFRAC', 'PCTERNCL', 'PCTERNCL', 'PCTENSMD', 
                'PCTETRSH', 'PCTESMIT', 'PCTESHFT', 'CTE_NAME', 'CTE_VER', 'PCTE_VER']
    # Note:  PCTEFRAC is time-dependent; PCTECORR = COMPLETE
    keywords.reverse()
    
    with fits.open(os.path.expandvars(superdark), 'update') as s:
        for keyword in keywords:
            value = dark_hdr0.get(keyword, default='unknown')
            try:
                comment = dark_hdr0.comments[keyword]
            except KeyError:
                comment = None
            
            if keyword in s[0].header:
                s[0].header[keyword] = value
            else:
                s[0].header.set(keyword, value, comment, after='DRK_VS_T')
            s.flush()
        
        if basedark is not None:
            if 'BASEDARK' in s[0].header:
                s[0].header['BASEDARK'] = basedark
            else:
                s[0].header.set('BASEDARK', basedark, 'Used to make weekdark', after=keywords[0])
        
        # Add HISTORY to superdark hdr0 here:
        if history is not None:
            s[0].header['HISTORY'] = ' '
            for h in history:
                s[0].header['HISTORY'] = h


def generate_basedark(files, outname, pctetab, num_cpu, clean_all=False, verbose=False):
    if os.path.exists(os.path.expandvars(outname)):
        if clean_all and os.path.exists(outname):
            if verbose:
                print 'Deleting basedark:  {}'.format(outname)
            os.remove(outname)
        elif superdark_hash(pctetab=pctetab, files=files) == superdark_hash(superdark=outname):
            # Don't make a basedark if it already exists:
            if verbose:
                print 'Skipping regeneration of basedark:  {}'.format(outname)
            return
    
    if verbose >= 2:
        print 'Working on basedark {}:'.format(outname)
        print '   ' + '\n   '.join(files) + '\n'
    
    # Correct component darks, if necessary:
    corrected_files = perform_cti_correction(files, pctetab, num_cpu, clean_all, verbose)
    
    # Make a basedark from the corrected darks:
    refstis.basedark(corrected_files, refdark_name=os.path.normpath(os.path.expandvars(outname)))
    
    if verbose:
        calstis_log = outname.replace('.fits','_joined_bd_calstis_log.txt', 1)
        print 'Calstis log file for CRJ processing [{}]:'.format(calstis_log)
        with open(os.path.expandvars(calstis_log), 'r') as cs_log:
            for line in cs_log.readlines():
                print '     ' + line.strip()
        print
    #os.remove(calstis_log)  # ***
    
    # Copy the last file's ext=0 header into a variable to use in populating the basedark header:
    with fits.open(corrected_files[-1]) as file:
        dark_hdr0 = file[0].header
    
    # Update keywords in new basedark from component dark:
    history = [
        'Basedark created from CTI-corrected component darks by script',
        'stis_cti.py on {}.'.format(datetime.datetime.now().isoformat(' ')) ]
    copy_dark_keywords(os.path.expandvars(outname), dark_hdr0, pctetab, history=history)
        
    if verbose:
        print 'Basedark complete:  {}\n'.format(outname)


def generate_weekdark(files, outname, pctetab, basedark, num_cpu, clean_all=False, verbose=False):
    if os.path.exists(os.path.expandvars(outname)):
        if clean_all and os.path.exists(outname):
            if verbose:
                print 'Deleting weekdark:  {}'.format(outname)
            os.remove(outname)
        elif superdark_hash(pctetab=pctetab, files=files) == superdark_hash(superdark=outname):
            # Don't make a weekdark if it already exists:
            if verbose:
                print 'Skipping regeneration of weekdark:  {}'.format(outname)
            return
    
    if verbose >= 2:
        print 'Working on weekdark {}:'.format(outname)
        print '   ' + '\n   '.join(files) + '\n'
    
    # Correct component darks, if necessary:
    corrected_files = perform_cti_correction(files, pctetab, num_cpu, clean_all, verbose)
    
    # Make a weekdark from the corrected darks:
    refstis.weekdark(corrected_files, os.path.normpath(os.path.expandvars(outname)), 
        os.path.abspath(os.path.expandvars(basedark)))
    
    if verbose:
        calstis_log = outname.replace('.fits','_joined_bd_calstis_log.txt', 1)
        print 'Calstis log file for CRJ processing [{}]:'.format(calstis_log)
        with open(os.path.expandvars(calstis_log), 'r') as cs_log:
            for line in cs_log.readlines():
                print '     ' + line.strip()
        print
    #os.remove(calstis_log)  # ***
    
    # Copy the last file's ext=0 header into a variable to use in populating the basedark header:
    with fits.open(corrected_files[-1]) as file:
        dark_hdr0 = file[0].header
    
    # Update keywords in new basedark from component dark:
    history = [
        'Weekdark created from CTI-corrected component darks by script',
        'stis_cti.py on {}'.format(datetime.datetime.now().isoformat(' ')),
        'using basedark file {}.'.format(basedark)]
    copy_dark_keywords(os.path.expandvars(outname), dark_hdr0, pctetab, history=history, basedark=basedark)
    
    if verbose:
        print 'Weekdark complete:  {}\n'.format(outname)


def populate_darkfiles(raw_files, dark_dir, ref_dir, pctetab, num_processes, all_weeks_flag=False, 
<<<<<<< HEAD
    crds_update=False, verbose=False):
=======
    clean_all=False, verbose=False):
>>>>>>> 7fc60907
    '''Check science files for uncorrected super-darks; and, if necessary, generate them and
       populate the science file headers.'''
    
    superdark_remakes = []
    for file in raw_files:
        with fits.open(file) as f:
            hdr0 = f[0].header
        superdark = hdr0['DARKFILE']
        superdark_resolved = resolve_iraf_file(superdark)
        try:
            with fits.open(superdark_resolved) as sd:
                hdr0 = sd[0].header
                if hdr0.get('PCTECORR', default='unknown').strip().upper() == 'COMPLETE':
                    if not clean_all:
                        if verbose:
                            print 'Superdark {} is already CTI-corrected.'.format(superdark_resolved)
                        pass
                    else:
                        if verbose:
                            print 'Remaking CTI-corrected superdark {}'.format(superdark_resolved)
                        if os.path.abspath(os.path.dirname(superdark_resolved)) == os.path.abspath(ref_dir):
                            os.remove(superdark_resolved)
                            if verbose:
                                print 'Deleted old superdark:  {}'.format(superdark_resolved)
                        superdark_remakes.extend(file)
                else:
                    if verbose:
                        print 'Superdark {} is not CTI-corrected.'.format(superdark_resolved)
                    superdark_remakes.extend(file)
        except IOError:
            if verbose:
                print 'Superdark {} not found!  Will make a CTI-corrected version.'.format(superdark_resolved)
            superdark_remakes.extend(file)
    
    if len(superdark_remakes) == 0:
        if verbose:
            print 'Not remaking any superdarks.\n'
        return  # Nothing to remake!
    
    if verbose:
        print 'Making superdarks for:'
        print '   ' + '\n   '.join(raw_files) + '\n'
    
    if crds_update:
        errors = BestrefsScript('BestrefsScript --update-bestrefs -s 1 -f ' + ' '.join(raw_files))()
        if int(errors) > 0:
            raise Exception('CRDS BestrefsScript:  Call returned errors!')
    
    # Determine component darks used to make superdarks:
    anneal_data = archive_dark_query.get_anneal_boundaries()
    anneals = archive_dark_query.archive_dark_query( \
                      raw_files, anneal_data=anneal_data, print_url=False)  # print_url?
    
    # Get list of EXPNAMEs from files in the dark_dir.
    found_dark_files = glob.glob(os.path.join(dark_dir, '*_flt.fits*'))  # Do something to allow RAW files? ***
    if verbose >= 2:
        max_file_length = str(max(map(lambda x: len(x), found_dark_files) + [1]))
    found = {}
    for file in found_dark_files:
        with fits.open(file) as f:
            hdr0 = f[0].header
        found[hdr0['ROOTNAME'].strip().upper()] = (file, hdr0)
    
    # Loop over expected darks within anneals and populate keyword data, noting missing files:
    get_keywords = ['CCDAMP', 'CCDGAIN', 'CCDOFFST', 'BIASFILE', 'DARKFILE', 'TELESCOP', 'INSTRUME', 'DETECTOR']
    missing_darks = set()
    weekdark_types = defaultdict(list)
    for anneal in anneals:
        # For each amp, count weeks based on old darkfile; reset for each annealing period:
        all_weeks = {'A':{}, 'B':{}, 'C':{}, 'D':{}}
        for dark in anneal['darks']:
            if found.has_key(dark['exposure']):
                dark['file'] = found[dark['exposure']][0]
                for get_keyword in get_keywords:
                    dark[get_keyword] = found[dark['exposure']][1][get_keyword]
                    try:
                        # Strip leading/trailing spaces off of strings:
                        dark[get_keyword] = dark[get_keyword].strip()
                    except AttributeError:
                        pass
                
                # Determine week number (for weekdark separation) for each amp:
                if len(all_weeks[dark['CCDAMP']]) == 0:
                    all_weeks[dark['CCDAMP']][dark['DARKFILE']] = 1
                elif dark['DARKFILE'] not in all_weeks[dark['CCDAMP']].keys():
                    all_weeks[dark['CCDAMP']][dark['DARKFILE']] = len(all_weeks[dark['CCDAMP']]) + 1
                dark['week_num'] = all_weeks[dark['CCDAMP']][dark['DARKFILE']]
                # Construct a unique tag for each weekdark and assign it to the component darks:
                dark['weekdark_tag'] = '{}{:03.0f}_{:1.0f}'.format(dark['CCDAMP'].lower(), anneal['index'], dark['week_num'])
                weekdark_types[dark['weekdark_tag']].append(dark)
                
                if verbose >= 2:
                    print ('{:s} {:5s} {:' + max_file_length + 's} {} {} {} {} {:5.0f} {} {} {}').format( \
                        dark['exposure'], dark['DETECTOR'], dark['file'], dark['CCDAMP'], \
                        dark['CCDGAIN'], dark['CCDOFFST'], dark['datetime'].isoformat(' '), \
                        dark['exptime'], dark['week_num'], dark['weekdark_tag'], dark['DARKFILE'])
            else:
                missing_darks.add(dark['exposure'])
    if verbose >= 2:
        print
    
    if len(missing_darks) != 0:
        missing_darks = list(missing_darks)
        missing_darks.sort()
        print 'ERROR:  These FLT component darks are missing from {}:'.format(dark_dir)
        print ', '.join(missing_darks) + '\n'
        print 'Please download the missing darks (calibrated FLTs) via this link:'
        print '(or specify the proper dark_dir [{}])\n'.format(dark_dir)
        print archive_dark_query.darks_url(missing_darks) + '\n'
        raise FileError('Missing component dark FLT files.')
    
    if verbose:
        print 'All required component dark FLT files for annealing periods have been located on disk.\n'
    
    # Determine week_num time boundaries (approximate for now):
    weekdarks = {}
    for weekdark_tag in weekdark_types:
        weekdarks[weekdark_tag] = {
            'amp'          : weekdark_tag[0].upper(), 
            'start'        : min([x['datetime'] for x in weekdark_types[weekdark_tag]]), 
            'end'          : max([x['datetime'] for x in weekdark_types[weekdark_tag]]), 
            'darks'        : list(weekdark_types[weekdark_tag]), 
            'anneal_num'   : int(weekdark_tag[1:4]), 
            'week_num'     : int(weekdark_tag[5]), 
            'weekdark_tag' : weekdark_tag }
    
    # Loop over each {amp, anneal_num} combination and adjust week boundaries:
    amps_anneals = list(set([(weekdarks[x]['amp'], weekdarks[x]['anneal_num']) for x in weekdarks]))
    for amp_anneal in amps_anneals:
        # Determine which data matches the (amp, anneal) specified in loop iteration:
        amp_anneal_data = [weekdarks[x] for x in weekdarks 
            if weekdarks[x]['amp'] == amp_anneal[0] and weekdarks[x]['anneal_num'] == amp_anneal[1]]
        weeks = list(amp_anneal_data)
        weeks.sort(key=lambda x: x['week_num'])
        # Extend start/end boundaries to anneal boundaries:
        anneal = filter(lambda x: weeks[0]['anneal_num'] == x['index'], anneals)[0]
        weekdarks[weeks[ 0]['weekdark_tag']]['start'] = anneal['start']  # start of annealing period
        weekdarks[weeks[-1]['weekdark_tag']]['end']   = anneal['end']    # end of annealing period
        # Make inter-week boundaries contiguous:
        if len(weeks) >= 2:
            for i, week in enumerate(weeks[0:-1]):
                delta = datetime.timedelta(seconds = round((weeks[i+1]['start'] - weeks[i]['end']).total_seconds() / 2.0))
                midpt = weeks[i]['end'] + delta
                weekdarks[weeks[i  ]['weekdark_tag']]['end']   = midpt
                weekdarks[weeks[i+1]['weekdark_tag']]['start'] = midpt
    
    if verbose >= 2:
        # This should be after filtering by amp...
        print 'Could make weekdarks for:'
        for weekdark_tag in weekdarks:
            print '   {}:  {} - {}  [{}]'.format(
                weekdark_tag, 
                weekdarks[weekdark_tag]['start'], 
                weekdarks[weekdark_tag]['end'], 
                len(weekdarks[weekdark_tag]['darks']) )
        print
    
    weekdark = defaultdict(list)
    for file in raw_files:
        with fits.open(file, 'update') as f:
            hdr0 = f[0].header
            
            dt = datetime.datetime.strptime( \
                hdr0['TDATEOBS'].strip() + ' ' + hdr0['TTIMEOBS'].strip(), '%Y-%m-%d %H:%M:%S')
            matched_weekdark_tags = [wd['weekdark_tag'] for wd in weekdarks.values() if \
                wd['start'] <= dt and wd['end'] > dt and \
                wd['amp'] == hdr0['CCDAMP']]
            if len(matched_weekdark_tags) == 0:
                raise IOError(('No matching component darks found to make needed weekdark for amp {}\n' + \
                    'within annealing period boundaries corresponding to science set {}.')\
                    .format(hdr0['CCDAMP'], os.path.basename(file)))
            weekdark_tag = matched_weekdark_tags[0]
            weekdark[weekdark_tag].append(file)
            
            # Update hdr0 of science file:
            # DARKFILE:
            darkfile = os.path.join(ref_dir, weekdark_tag + '_drk.fits')
            old_darkfile = f[0].header['DARKFILE']
            f[0].header['DARKFILE'] = darkfile
            
            f.flush()
            if verbose:
                print 'Updated hdr0 DARKFILE of {}:  {} --> {}'.format(file, old_darkfile, darkfile)
                #print 'Updated hdr0 PCTETAB  of {}:  {} --> {}'.format(file, old_pctetab, pctetab)
    
    if verbose:
        print '\nWeekdarks needed:'
        for weekdark_tag in weekdark.keys():
            print '   {} [{}]:'.format(weekdark_tag, len(weekdarks[weekdark_tag]['darks']))
            print '      ' + '\n      '.join(weekdark[weekdark_tag])
        print
    
    if all_weeks_flag:
        weekdark_tags = weekdarks.keys()
        if verbose:
            print 'Generating superdarks for all amps/weeks available.\n'
    else:
        weekdark_tags = weekdark.keys()  # missing 's' -- Need better variable names! ***
    
    # Generate specified basedarks and weekdarks, based on weekdark_tags:
    for weekdark_tag in weekdark_tags:
        # Make basedark:
        amp = weekdarks[weekdark_tag]['amp'].strip().lower()
        basedark = os.path.join(ref_dir, 'basedark_{}{}_drk.fits'.format( \
            weekdarks[weekdark_tag]['amp'].strip().lower(), weekdarks[weekdark_tag]['anneal_num']))
        anneal = [a for a in anneals if a['index'] == weekdarks[weekdark_tag]['anneal_num']][0]
        files = [f['file'] for f in anneal['darks'] if f['CCDAMP'] == weekdarks[weekdark_tag]['amp']]
        generate_basedark(files, basedark, pctetab, num_processes, verbose)  # Or, do we want to compartmentalize the amp selection?
        
        # Make weekdark:
        weekdark_name = os.path.abspath(os.path.expandvars(os.path.join(ref_dir, weekdark_tag + '_drk.fits')))
        files = [f['file'] for f in weekdarks[weekdark_tag]['darks']]  # Already selected for amp
        generate_weekdark(files, weekdark_name, pctetab, basedark, num_processes, verbose)


def check_for_old_output_files(rootnames, science_dir, output_mapping, clean=False, verbose=False):
    # Combine science path with rootnames:
    path_rootnames = [os.path.join(science_dir, r) for r in rootnames]
    
    # Combine rootnames with temporary and final output names:
    old_files = []
    for ext in output_mapping.keys():
        old_files.extend([f + '_' + ext for f in path_rootnames
                          if '.txt' not in ext])
        old_files.extend([f + '_' + output_mapping[ext] for f in path_rootnames
                          if '<' not in output_mapping[ext] and '.txt' not in output_mapping[ext]])
    
    # Include gzipped versions of filenames:
    tmp = [f + '.gz' for f in old_files]
    tmp.extend([f + '.GZ' for f in old_files])
    
    # Check for the existence of these files:
    error_files = []
    old_files.extend(tmp)
    for old_file in old_files:
        if os.path.exists(old_file) or os.path.islink(old_file):
            if clean:
                if verbose:
                    print 'Removing old file:  {}'.format(old_file)
                os.remove(old_file)
            else:
                error_files.append(old_file)
    if len(error_files) > 0:
        error_files.sort()
        raise IOError('Files exist from previous run of stis_cti.py:  \n{}'.format( \
                      '   ' + '\n   '.join(error_files) + \
                      '\nYou might consider running with the \'--clean\' option specified.'))
    if verbose:
        print 'The science_dir is clear of files from previous runs.\n'
    
    return True


def map_outputs(rootnames, science_dir, output_mapping, verbose=False):
    for rootname in rootnames:
        if verbose:
            print 'Renaming files with rootname {}:'.format(rootname)
        files = glob.glob(os.path.join(science_dir, rootname + '*'))
        for file in files:
            cwd = os.getcwd()
            try:
                os.chdir(os.path.dirname(file))
                file = os.path.basename(file)
                
                # Determine file extension:
                try:
                    ext = file.split('_',1)[1]
                except IndexError:
                    ext = '<undefined>'  # No underscore in name
                
                # Handle gzipped filenames:
                if ext[-3:] in ['.gz', '.GZ']:
                    gzip = ext[-3:]
                    ext = ext[-3:]
                else:
                    gzip = ''
                
                # Map action to file:
                if ext not in output_mapping.keys():
                    pass
                elif output_mapping[ext] == '<pass>':
                    pass
                elif output_mapping[ext] == '<remove>':
                    if verbose:
                        print 'Deleting:  {}'.format(file)
                    os.remove(file)
                else:
                    new_file = rootname + '_' + output_mapping[ext] + gzip
                    if verbose:
                        print 'Renaming:  {}\t-->\t{}'.format(file, new_file)
                    os.rename(file, new_file)
            finally:
                os.chdir(cwd)


class Logger(object):
    '''Lumberjack class - Duplicates sys.stdout to a log file and it's okay
       source: http://stackoverflow.com/a/24583265
       Modified to include STDERR.
    '''
    def __init__(self, filename='cti_{}.log'.format(datetime.datetime.now().isoformat('_')), mode="a", buff=0):
        self.stdout = sys.stdout
        self.stderr = sys.stderr
        self.file = open(filename, mode, buff)
        sys.stdout = self
        sys.stderr = self
    
    def __del__(self):
        self.close()
    
    def __enter__(self):
        pass
    
    def __exit__(self, *args):
        pass
    
    def write(self, message):
        self.stdout.write(message)  # Both STDOUT and STDERR get directed to STDOUT!
        self.file.write(message)
    
    def flush(self):
        self.stdout.flush()
        self.stderr.flush()
        self.file.flush()
        os.fsync(self.file.fileno())
    
    def close(self):
        if self.stdout != None:
            sys.stdout = self.stdout
            self.stdout = None
        
        if self.stderr != None:
            sys.stderr = self.stderr
            self.stderr = None
        
        if self.file != None:
            self.file.close()
            self.file = None<|MERGE_RESOLUTION|>--- conflicted
+++ resolved
@@ -43,12 +43,8 @@
     pass
 
 def stis_cti(science_dir, dark_dir, ref_dir, num_processes, pctetab=None, 
-<<<<<<< HEAD
-             all_weeks_flag=False, allow=False, clean=False, crds_update=False, 
-=======
              all_weeks_flag=False, allow=False, clean=False, clean_all=False, 
->>>>>>> 7fc60907
-             verbose=False):
+             crds_update=False, verbose=False):
     '''
     Run STIS/CCD pixel-based CTI-correction on data specified in SCIENCE_DIR.
     
@@ -106,13 +102,10 @@
     print 'Number of parallel processes:   {}'.format(num_processes)
     if clean:
         print '--clean'
-<<<<<<< HEAD
+    if clean_all:
+        print '--clean_all'
     if crds_update:
         print '--crds_update'
-=======
-    if clean_all:
-        print '--clean_all'
->>>>>>> 7fc60907
     if verbose:
         print 'verbose mode:                   {}'.format(verbose)
 
@@ -195,12 +188,8 @@
     # (Note that the 'clean' option doesn't remove '*.txt' files.)
     
     # Check science files for uncorrected super-darks:
-<<<<<<< HEAD
-    populate_darkfiles(raw_files, dark_dir, ref_dir, pctetab, num_processes, all_weeks_flag, crds_update, verbose)
-=======
     populate_darkfiles(raw_files, dark_dir, ref_dir, pctetab, num_processes, all_weeks_flag, 
-        clean_all, verbose)
->>>>>>> 7fc60907
+        clean_all, crds_update, verbose)
     log.flush()
     
     # Bias-correct the science files:
@@ -778,11 +767,7 @@
 
 
 def populate_darkfiles(raw_files, dark_dir, ref_dir, pctetab, num_processes, all_weeks_flag=False, 
-<<<<<<< HEAD
-    crds_update=False, verbose=False):
-=======
-    clean_all=False, verbose=False):
->>>>>>> 7fc60907
+    clean_all=False, crds_update=False, verbose=False):
     '''Check science files for uncorrected super-darks; and, if necessary, generate them and
        populate the science file headers.'''
     
